# Bubbleformer

<<<<<<< HEAD
A transformer model for long range forecasting of boiling phenomena(an inherently chaotic, multiphase process central to energy and thermal systems) that generalizes across different liquids such as dielectrics and refrigerants.
=======
A deep learning library for training foundation models on the BubbleML 2.0 dataset, focusing on boiling phenomena—an inherently chaotic, multiphase process central to energy and thermal systems.
>>>>>>> 1864fe6d

![Bubbleformer Overview](media/paper_overview.png)
*Figure 1: Overview of BubbleML 2.0 dataset and Bubbleformer downstream tasks*

## Overview

<<<<<<< HEAD
Bubbleformer is a transformer-based spatiotemporal model that forecasts stable and long-range boiling dynamics (including nucleation, liquid-vapor interface evolution, and heat transfer) without dependence on simulation data during inference. The project combines:
=======
Bubbleformer is a transformer-based spatiotemporal model that forecasts stable and long-range boiling dynamics (including nucleation, interface evolution, and heat transfer) without dependence on simulation data during inference. The project combines:
>>>>>>> 1864fe6d

1. **Bubbleformer**: A novel transformer architecture for forecasting multiphase fluid dynamics
2. **BubbleML 2.0**: A comprehensive dataset of boiling simulations across diverse fluids and configurations

<<<<<<< HEAD
Together, they enable machine learning models to generalize across different fluids and physical configurations, setting new benchmarks for ML-based modeling of complex thermophysical systems.
=======
Together, they enable machine learning models to generalize across different fluids, boiling regimes, and physical configurations, setting new benchmarks for ML-based modeling of complex thermophysical systems.
>>>>>>> 1864fe6d

## Bubbleformer Model

Bubbleformer makes three core contributions to the field:

1. **Beyond prediction to forecasting**
   - Operates directly on full 5D spatiotemporal tensors while preserving temporal dependencies
   - Learns nucleation dynamics end-to-end, enabling long-range forecasting
   - Requires no compressed time representations or injected future bubble positions

2. **Generalizing across fluids and flow regimes**
<<<<<<< HEAD
   - Conditions on thermophysical parameters for cross-liquid generalization (cryogenics, refrigerants, dielectrics)
   - Supports multiple boiling configurations (pool/flow boiling) and geometries (single/double-sided heaters)
=======
   - Conditions on thermophysical parameters for cross-scenario generalization
   - Handles diverse fluids (cryogenics, refrigerants, dielectrics)
   - Supports multiple boiling configurations (pool/flow boiling) and geometries (single/double-sided heaters)
   - Covers all flow regimes from bubbly to annular until dryout
>>>>>>> 1864fe6d

3. **Physics-based evaluation**
   - Introduces interpretable metrics beyond pixel-wise error:
     - Heat flux divergence
     - Eikonal PDE for signed distance functions
     - Mass conservation
   - Evaluates physical correctness in chaotic systems

### Model Architecture

<<<<<<< HEAD
The primary model in Bubbleformer is:

- **FiLMAViT** : An Axial Vision Transformer with factored spacetime blocks, FiLM Layer for fluid parameter conditioning and techniques to preserve high frequency components.
=======
The primary models available in Bubbleformer are:

- **AViT** (Axial Vision Transformer): A transformer-based model with factored spacetime blocks
- **UNet** (Modern UNet): A UNet architecture for spatial-temporal prediction
>>>>>>> 1864fe6d

## BubbleML 2.0 Dataset

BubbleML 2.0 is the most comprehensive boiling dataset to date, significantly expanding the original BubbleML with new fluids, boiling configurations, and flow regimes.

### Key Features

- **160+ high-resolution 2D simulations** spanning:
  - Pool boiling and flow boiling configurations
  - Diverse physics (saturated, subcooled, and single-bubble nucleation)
  - Three fluid types:
    - FC-72 (dielectric)
    - R-515B (refrigerant)
    - LN$_2$ (cryogen)

- **Experimental conditions**:
  - Constant heat flux boundary conditions
  - Double-sided heater configurations
  - Full range of flow regimes (bubbly, slug, annular until dryout)

### Technical Specifications

- **Simulation framework**: All simulations performed using Flash-X
- **Data format**: HDF5 files
- **Resolution**:
  - Spatial and temporal resolution varies by fluid based on characteristic scales
  - Adaptive Mesh Refinement (AMR) used where needed
  - AMR grids interpolated to regular grids with:
    1. Linear interpolation
    2. Nearest-neighbor interpolation for boundary NaN values

- **Contents**: Each simulation includes:
  - Temperature fields
  - Velocity components (x/y)
  - Signed distance functions (bubble interfaces)
  - Thermophysical parameters

For additional details on boundary conditions, numerical methods, and experimental validation, please refer to the bubbleformer paper Appendix B.

## Installation

```bash
conda env create -f env/bubbleformer_gpu.yaml
conda activate bubbleformer
pip install -r env/requirements.txt
pip install -e .
```

## Repository Structure

```
.
├── bubbleformer/              # Main package directory
│   ├── config/                # Configuration files
│   │   ├── data_cfg/          # Dataset configurations
│   │   ├── model_cfg/         # Model configurations
│   │   ├── optim_cfg/         # Optimizer configurations
│   │   └── scheduler_cfg/     # Learning rate scheduler configurations
│   ├── data/                  # Data loading and processing modules
│   ├── layers/                # Model layer implementations
│   ├── models/                # Model architecture implementations
│   └── utils/                 # Utility functions (losses, plotting, etc.)
├── env/                       # Environment configuration files
├── examples/                  # Example notebooks
├── samples/                   # Sample data files
└── scripts/                   # Training and inference scripts
```

## Usage

### Training

To train a model using the default configuration:

```bash
python scripts/train.py
```

To train with a specific configuration:

```bash
python scripts/train.py nodes=1 devices=1 max_epochs=400 batch_size=8
```

### Inference

The repository provides two ways to run inference:

1. Using the Python script:
```bash
python scripts/inference.py --model_path /path/to/model --data_path /path/to/data
```

2. Using the Jupyter notebook:
```bash
scripts/inference_autoregressive.ipynb
```<|MERGE_RESOLUTION|>--- conflicted
+++ resolved
@@ -1,30 +1,21 @@
 # Bubbleformer
 
-<<<<<<< HEAD
+
 A transformer model for long range forecasting of boiling phenomena(an inherently chaotic, multiphase process central to energy and thermal systems) that generalizes across different liquids such as dielectrics and refrigerants.
-=======
-A deep learning library for training foundation models on the BubbleML 2.0 dataset, focusing on boiling phenomena—an inherently chaotic, multiphase process central to energy and thermal systems.
->>>>>>> 1864fe6d
 
 ![Bubbleformer Overview](media/paper_overview.png)
 *Figure 1: Overview of BubbleML 2.0 dataset and Bubbleformer downstream tasks*
 
 ## Overview
 
-<<<<<<< HEAD
+
 Bubbleformer is a transformer-based spatiotemporal model that forecasts stable and long-range boiling dynamics (including nucleation, liquid-vapor interface evolution, and heat transfer) without dependence on simulation data during inference. The project combines:
-=======
-Bubbleformer is a transformer-based spatiotemporal model that forecasts stable and long-range boiling dynamics (including nucleation, interface evolution, and heat transfer) without dependence on simulation data during inference. The project combines:
->>>>>>> 1864fe6d
+
 
 1. **Bubbleformer**: A novel transformer architecture for forecasting multiphase fluid dynamics
 2. **BubbleML 2.0**: A comprehensive dataset of boiling simulations across diverse fluids and configurations
 
-<<<<<<< HEAD
 Together, they enable machine learning models to generalize across different fluids and physical configurations, setting new benchmarks for ML-based modeling of complex thermophysical systems.
-=======
-Together, they enable machine learning models to generalize across different fluids, boiling regimes, and physical configurations, setting new benchmarks for ML-based modeling of complex thermophysical systems.
->>>>>>> 1864fe6d
 
 ## Bubbleformer Model
 
@@ -36,15 +27,8 @@
    - Requires no compressed time representations or injected future bubble positions
 
 2. **Generalizing across fluids and flow regimes**
-<<<<<<< HEAD
    - Conditions on thermophysical parameters for cross-liquid generalization (cryogenics, refrigerants, dielectrics)
    - Supports multiple boiling configurations (pool/flow boiling) and geometries (single/double-sided heaters)
-=======
-   - Conditions on thermophysical parameters for cross-scenario generalization
-   - Handles diverse fluids (cryogenics, refrigerants, dielectrics)
-   - Supports multiple boiling configurations (pool/flow boiling) and geometries (single/double-sided heaters)
-   - Covers all flow regimes from bubbly to annular until dryout
->>>>>>> 1864fe6d
 
 3. **Physics-based evaluation**
    - Introduces interpretable metrics beyond pixel-wise error:
@@ -55,16 +39,9 @@
 
 ### Model Architecture
 
-<<<<<<< HEAD
 The primary model in Bubbleformer is:
 
 - **FiLMAViT** : An Axial Vision Transformer with factored spacetime blocks, FiLM Layer for fluid parameter conditioning and techniques to preserve high frequency components.
-=======
-The primary models available in Bubbleformer are:
-
-- **AViT** (Axial Vision Transformer): A transformer-based model with factored spacetime blocks
-- **UNet** (Modern UNet): A UNet architecture for spatial-temporal prediction
->>>>>>> 1864fe6d
 
 ## BubbleML 2.0 Dataset
 
